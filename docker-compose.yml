services:
  postgres:
    image: pgvector/pgvector:pg17
    container_name: 'postgres'
    shm_size: 1g
    env_file:
      - .env
    ports:
      - 5455:5432
    volumes:
      - ./data:/var/lib/postgresql/data
    restart: unless-stopped
    networks:
      - cairo_coder

  backend:
    build:
      context: .
      dockerfile: backend.dockerfile
    container_name: 'cairo-coder-backend'
    ports:
      - 3001:3001
    depends_on:
      postgres:
        condition: service_started
    restart: unless-stopped
    networks:
      - cairo_coder

  ingester:
    platform: linux/amd64
    container_name: 'cairo-coder-ingester'
    build:
      context: .
      dockerfile: ingester.dockerfile
<<<<<<< HEAD
    profiles: ["ingester"]
=======
>>>>>>> e5b875e9
    depends_on:
      postgres:
        condition: service_started
    networks:
      - cairo_coder

networks:
  cairo_coder:

volumes:
  postgres_data:<|MERGE_RESOLUTION|>--- conflicted
+++ resolved
@@ -33,10 +33,6 @@
     build:
       context: .
       dockerfile: ingester.dockerfile
-<<<<<<< HEAD
-    profiles: ["ingester"]
-=======
->>>>>>> e5b875e9
     depends_on:
       postgres:
         condition: service_started
