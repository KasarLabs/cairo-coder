--- conflicted
+++ resolved
@@ -11,11 +11,8 @@
 from typing import Any
 
 import dspy
-<<<<<<< HEAD
 import structlog
-=======
 from dspy.adapters import XMLAdapter
->>>>>>> 54ed6b43
 from dspy.adapters.baml_adapter import BAMLAdapter
 from dspy.utils.callback import BaseCallback
 from langsmith import traceable
